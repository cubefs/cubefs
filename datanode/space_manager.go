--- conflicted
+++ resolved
@@ -1,4 +1,4 @@
-// Copyright 2018 The CFS Authors.
+// Copyright 2018 The Container File System Authors.
 //
 // Licensed under the Apache License, Version 2.0 (the "License");
 // you may not use this file except in compliance with the License.
@@ -341,13 +341,8 @@
 			Used:            uint64(partition.Used()),
 			DiskPath:        partition.Disk().Path,
 			IsLeader:        isLeader,
-<<<<<<< HEAD
 			ExtentCount:     partition.GetExtentCount(),
 			NeedCompare:     true,
-=======
-			ExtentCount:     partition.ExtentStore().ExtentCount(),
-			NeedCompare:     partition.LoadExtentHeaderStatus() == FinishLoadingExtentHeader,
->>>>>>> 94ca6a64
 		}
 		log.LogDebugf("action[Heartbeats] dpid[%v], status[%v] total[%v] used[%v] leader[%v] b[%v].", vr.PartitionID, vr.PartitionStatus, vr.Total, vr.Used, leaderAddr, vr.IsLeader)
 		response.PartitionInfo = append(response.PartitionInfo, vr)
