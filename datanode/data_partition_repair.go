// Copyright 2018 The Container File System Authors.
//
// Licensed under the Apache License, Version 2.0 (the "License");
// you may not use this file except in compliance with the License.
// You may obtain a copy of the License at
//
//     http://www.apache.org/licenses/LICENSE-2.0
//
// Unless required by applicable law or agreed to in writing, software
// distributed under the License is distributed on an "AS IS" BASIS,
// WITHOUT WARRANTIES OR CONDITIONS OF ANY KIND, either express or
// implied. See the License for the specific language governing
// permissions and limitations under the License.

package datanode

import (
	"encoding/json"
	"net"
	"strings"
	"sync"
	"time"

	"fmt"
	"github.com/juju/errors"
	"github.com/tiglabs/containerfs/proto"
	"github.com/tiglabs/containerfs/repl"
	"github.com/tiglabs/containerfs/storage"
	"github.com/tiglabs/containerfs/util/log"
	"hash/crc32"
)

/* dataPartitionRepair f

Datapartition repair process:
There are 2 types of repairs, one is normal extent repair, and the other is tinyExtent fix.
	1. Each replicate member corresponds to a DataPartitionRepairTask structure, where
       the extents member comes from all the extent information of each replicated member,
       and all the replica members' dataPartitionRepairTask are combined to be called allReplicas.

    2. Fill the DataPartitionRepairTask of all replica members, the local DataPartitionRepairTask
	   structure calls dp.extentstore.getAllWaterMark() to get the extent information of the leader member,
	  and the call to getRemoteExtentInfo on the follower gets the extent information of the follower member.

    3.The process of generating a repair task:
       a. Traverse all the members of the copy member DataPartitionRepairTask, and then for each extent,
          only find the largest extentInfo, the component maxExtentInfo structure, the key is the extendId,
           and the value is the maximum size of the extendInfo information.
       b. Traverse all the members of the copy member DataPartitionRepairTask, if there is no in the maxExtentSizeMap,
          add a task to create an extent for the AddExtentsTasks of the DataPartitionRepairTask. If the extentSize in
          the member is less than the size of the extent for the maxExtentSizeMap, then the FixExtentSizeTasks for
          the DataPartitionRepairTask Add a task to fix the extent of the extent

    4. send the DataPartitionRepairTask to all Replicates
    5. wait all dataParitionRepair Task do success
*/
/*
 数据修复
 数据修复任务分为大文件的normal extent和小文件的tiny extent两种类型
 1. Normal extent修复流程
    由partition成员中的主定时收集各个成员的extent信息，经过比较获得最大的extent大小。
    定时检查本地的extent大小，如果小于最大Size，加入待修复列表，生成修复任务。
 2. Tiny extent修复流程
    在新建partition时，将所有tiny extent加入到待修复extent列表中。由修复任务将所有的tiny extent创建出来；
    由partition成员中的主定时收集各个成员的extent信息，经过比较获得最大的extent大小。
    定时检查本地的extent大小，如果小于最大Size，加入待修复列表，生成修复任务。
*/

// TODO can we just call it "repairTask"?
// leader 上的extent信息
type DataPartitionRepairTask struct {
	TaskType            uint8
	addr                string
	extents             map[uint64]*storage.ExtentInfo
	ExtentsToBeCreated  []*storage.ExtentInfo
	ExtentsToBeRepaired []*storage.ExtentInfo
}

func NewDataPartitionRepairTask(extentFiles []*storage.ExtentInfo, source string) (task *DataPartitionRepairTask) {
	task = &DataPartitionRepairTask{
		extents:             make(map[uint64]*storage.ExtentInfo),
		ExtentsToBeCreated:  make([]*storage.ExtentInfo, 0),
		ExtentsToBeRepaired: make([]*storage.ExtentInfo, 0),
	}
	for _, extentFile := range extentFiles {
		extentFile.Source = source
		task.extents[extentFile.FileID] = extentFile
	}

	return
}

// Main function to perform the repair.
// good bad ->
func (dp *DataPartition) repair(extentType uint8) {
	start := time.Now().UnixNano() // TODO is it ok to put the start here?
	log.LogInfof("action[repair] partition(%v) start.",
		dp.partitionID)

	var tinyExtents []uint64 // unsvailable extents 小文件写
	if extentType == proto.TinyExtentType {
		tinyExtents = dp.badTinyExtents()
		if len(tinyExtents) == 0 {
			return
		}
	}

	// TODO why not put the following two lines into a function called "createDataPartitionRepairTask"? (OK)
	repairTasks := make([]*DataPartitionRepairTask, len(dp.replicas))
	err := dp.buildDataPartitionRepairTask(repairTasks, extentType, tinyExtents)

	if err != nil {
		log.LogErrorf("action[repair] partition(%v) err(%v).",
			dp.partitionID, err)
		log.LogErrorf(errors.ErrorStack(err))
		dp.moveToBadTinyExtentC(extentType, tinyExtents)
		return
	}

	// compare all the extents in the replicas to compute the good and bad ones
	goodTinyExtents, badTinyExtents := dp.prepareRepairTasks(repairTasks)

	// notify the replicas to repair the extent
	err = dp.NotifyExtentRepair(repairTasks)
	if err != nil {
		dp.sendAllTinyExtentsToC(extentType, goodTinyExtents, badTinyExtents)
		log.LogErrorf("action[repair] partition(%v) err(%v).",
			dp.partitionID, err)
		log.LogError(errors.ErrorStack(err))
		return
	}

	// ask the leader to do the repair
	dp.DoRepair(repairTasks)
	end := time.Now().UnixNano()

	// TODO explain why we need to send all the tiny extents to the channel here
	// 每次修复的时候看看哪些需要修复， 哪些不需要修复
	dp.sendAllTinyExtentsToC(extentType, goodTinyExtents, badTinyExtents)

	// TODO explain what does this check mean
	// 怕修复过程中出错
	if dp.extentStore.GoodTinyExtentCnt() + dp.extentStore.BadTinyExtentCnt() > storage.TinyExtentCount {
		log.LogWarnf("action[repair] partition(%v) GoodTinyExtents(%v) "+
			"BadTinyExtents(%v) finish cost[%vms].", dp.partitionID, dp.extentStore.GoodTinyExtentCnt(),
			dp.extentStore.BadTinyExtentCnt(), (end - start) / int64(time.Millisecond))
	}

	log.LogInfof("action[repair] partition(%v) GoodTinyExtents(%v) BadTinyExtents(%v)"+
		" finish cost[%vms].", dp.partitionID, dp.extentStore.GoodTinyExtentCnt(), dp.extentStore.BadTinyExtentCnt(),
		(end - start) / int64(time.Millisecond))
	log.LogInfof("action[extentFileRepair] partition(%v) end.",
		dp.partitionID)
}

func (dp *DataPartition) buildDataPartitionRepairTask(repairTasks []*DataPartitionRepairTask, extentType uint8, tinyExtents []uint64) (err error) {
	// get the local extent info
	extents, err := dp.getLocalExtentInfo(extentType, tinyExtents)
	if err != nil {
		return err
	}
	// new repair task for the leader
	repairTasks[0] = NewDataPartitionRepairTask(extents, dp.replicas[0])
	repairTasks[0].addr = dp.replicas[0]

	// new repair tasks for the followers
	for index := 1; index < len(dp.replicas); index++ {
		extents, err := dp.getRemoteExtentInfo(extentType, tinyExtents, dp.replicas[index])
		if err != nil {
			return err
		}
		repairTasks[index] = NewDataPartitionRepairTask(extents, dp.replicas[index])
		repairTasks[index].addr = dp.replicas[index]
	}

	return
}

func (dp *DataPartition) getLocalExtentInfo(extentType uint8, tinyExtents []uint64) (extents []*storage.ExtentInfo, err error) {
	extents = make([]*storage.ExtentInfo, 0)

	if extentType == proto.NormalExtentType {
<<<<<<< HEAD
		extents, err = dp.extentStore.GetAllWatermarks(storage.GetStableExtentFilter())
	} else {
		extents, err = dp.extentStore.GetAllWatermarks(storage.GetStableTinyExtentFilter(tinyExtents))
=======
		extents, err = dp.extentStore.GetAllWatermarks(storage.NormalExtentFilter())
	} else {
		extents, err = dp.extentStore.GetAllWatermarks(storage.TinyExtentFilter(tinyExtents))
>>>>>>> 89190196
	}
	if err != nil {
		err = errors.Annotatef(err, "getLocalExtentInfo extent DataPartition(%v) GetAllWaterMark", dp.partitionID)
		return
	}
	return
}

func (dp *DataPartition) getRemoteExtentInfo(extentType uint8, tinyExtents []uint64, target string) (extentFiles []*storage.ExtentInfo, err error) {
	extentFiles = make([]*storage.ExtentInfo, 0)
	p := repl.NewPacketToGetAllWatermarks(dp.partitionID, extentType)
	if extentType == proto.TinyExtentType {
		p.Data, err = json.Marshal(tinyExtents)
		if err != nil {
			err = errors.Annotatef(err, "getRemoteExtentInfo DataPartition(%v) GetAllWatermarks", dp.partitionID)
			return
		}
		p.Size = uint32(len(p.Data))
	}
	var conn *net.TCPConn
	conn, err = gConnPool.GetConnect(target) // get remote connection
	if err != nil {
		err = errors.Annotatef(err, "getRemoteExtentInfo  DataPartition(%v) get host(%v) connect", dp.partitionID, target)
		return
	}
	err = p.WriteToConn(conn) // write command to the remote host
	if err != nil {
		gConnPool.PutConnect(conn, true)
		err = errors.Annotatef(err, "getRemoteExtentInfo DataPartition(%v) write to host(%v)", dp.partitionID, target)
		return
	}
	reply := new(repl.Packet)
	err = reply.ReadFromConn(conn, 60) // read the response
	if err != nil {
		gConnPool.PutConnect(conn, true)
		err = errors.Annotatef(err, "getRemoteExtentInfo DataPartition(%v) read from host(%v)", dp.partitionID, target)
		return
	}
	err = json.Unmarshal(reply.Data[:reply.Size], &extentFiles)
	if err != nil {
		gConnPool.PutConnect(conn, true)
		err = errors.Annotatef(err, "getRemoteExtentInfo DataPartition(%v) unmarshal json(%v)", dp.partitionID, string(p.Data[:p.Size]))
		return
	}
	gConnPool.PutConnect(conn, true)
	return
}

// DoRepair asks the leader to perform the repair tasks.
func (dp *DataPartition) DoRepair(repairTasks []*DataPartitionRepairTask) {
	store := dp.extentStore
	for _, extentInfo := range repairTasks[0].ExtentsToBeCreated {
		store.Create(extentInfo.FileID, extentInfo.Inode)
	}
	for _, extentInfo := range repairTasks[0].ExtentsToBeRepaired {
		dp.streamRepairExtent(extentInfo)
	}
}

func (dp *DataPartition) moveToBadTinyExtentC(extentType uint8, extents []uint64) {
	if extentType == proto.TinyExtentType {
		dp.extentStore.SendAllToBadTinyExtentC(extents)
	}
	return
}

func (dp *DataPartition) sendAllTinyExtentsToC(extentType uint8, goodTinyExtents, badTinyExtents []uint64) {
	if extentType != proto.TinyExtentType {
		return
	}
	for _, extentID := range goodTinyExtents {
		if storage.IsTinyExtent(extentID) {
			dp.extentStore.SendToGoodTinyExtentC(extentID)
		}
	}
	for _, extentID := range badTinyExtents {
		if storage.IsTinyExtent(extentID) {
			dp.extentStore.SendToBadTinyExtentC(extentID)
		}
	}
}

func (dp *DataPartition) badTinyExtents() (badTinyExtents []uint64) {
	badTinyExtents = make([]uint64, 0)
<<<<<<< HEAD
	fixTinyExtents := MinFixTinyExtents
=======
	extentsToBeRepaired := MinFixTinyExtents
>>>>>>> 89190196
	if dp.isFirstFixTinyExtents {
		extentsToBeRepaired = storage.TinyExtentCount
		dp.isFirstFixTinyExtents = false
	}
	if dp.extentStore.BadTinyExtentCnt() == 0 {
<<<<<<< HEAD
		fixTinyExtents = storage.TinyExtentCount
	}
	for i := 0; i < fixTinyExtents; i++ {
=======
		extentsToBeRepaired = storage.TinyExtentCount
	}
	for i := 0; i < extentsToBeRepaired; i++ {
>>>>>>> 89190196
		extentID, err := dp.extentStore.GetBadTinyExtent()
		if err != nil {
			return
		}
		badTinyExtents = append(badTinyExtents, extentID)
	}
	return
}

func (dp *DataPartition) prepareRepairTasks(repairTasks []*DataPartitionRepairTask) (goodTinyExtents []uint64, badTinyExtents []uint64) {
	extentInfoMap := make(map[uint64]*storage.ExtentInfo)
	for index := 0; index < len(repairTasks); index++ {
		repairTask := repairTasks[index]
		for extentID, extentInfo := range repairTask.extents {
			extentWithMaxSize, ok := extentInfoMap[extentID]
			if !ok {
				extentInfoMap[extentID] = extentInfo
			} else {
				inode := extentInfoMap[extentID].Inode
				if extentInfo.Size > extentWithMaxSize.Size {
					if extentInfo.Inode == 0 && inode != 0 {
						extentInfo.Inode = inode
					}
					extentInfoMap[extentID] = extentInfo
				}
			}
		}
	}

	dp.buildExtentCreationTasks(repairTasks, extentInfoMap)
	goodTinyExtents, badTinyExtents = dp.buildExtentRepairTasks(repairTasks, extentInfoMap)
	return
}

//// TODO can we inline this function? it is hard to find a good name for it.
///* pasre all extent,select maxExtentSize to member index map
// */
//func (dp *DataPartition) getMaxSizedExtentMap(repairTasks []*DataPartitionRepairTask) (extentInfoMap map[uint64]*storage.ExtentInfo) {
//	extentInfoMap = make(map[uint64]*storage.ExtentInfo)
//	for index := 0; index < len(repairTasks); index++ {
//		repairTask := repairTasks[index]
//		for extentID, extentInfo := range repairTask.extents {
//			extentWithMaxSize, ok := extentInfoMap[extentID]
//			if !ok {
//				extentInfoMap[extentID] = extentInfo
//			} else {
//				inode := extentInfoMap[extentID].Inode
//				if extentInfo.Size > extentWithMaxSize.Size {
//					if extentInfo.Inode == 0 && inode != 0 {
//						extentInfo.Inode = inode
//					}
//					extentInfoMap[extentID] = extentInfo
//				}
//			}
//		}
//	}
//	return
//}

// Create a new extent if one of the replica is missing.
func (dp *DataPartition) buildExtentCreationTasks(repairTasks []*DataPartitionRepairTask, extentInfoMap map[uint64]*storage.ExtentInfo) {
	for extentID, extentInfo := range extentInfoMap {
		if storage.IsTinyExtent(extentID) {
			continue
		}
		for index := 0; index < len(repairTasks); index++ {
			repairTask := repairTasks[index]
<<<<<<< HEAD
			if _, ok := repairTask.extents[extentID]; !ok && extentInfo.Deleted == false {
=======
			if _, ok := repairTask.extents[extentID]; !ok && extentInfo.IsDeleted == false {
>>>>>>> 89190196
				if extentInfo.Inode == 0 {
					continue
				}
				ei := &storage.ExtentInfo{Source: extentInfo.Source, FileID: extentID, Size: extentInfo.Size, Inode: extentInfo.Inode}
				repairTask.ExtentsToBeCreated = append(repairTask.ExtentsToBeCreated, ei)
				repairTask.ExtentsToBeRepaired = append(repairTask.ExtentsToBeRepaired, ei)
				log.LogInfof("action[generatorAddExtentsTasks] addFile(%v_%v) on Index(%v).", dp.partitionID, ei, index)
			}
		}
	}
}

// Repair an extent if the replicas do not have the same length.
func (dp *DataPartition) buildExtentRepairTasks(repairTasks []*DataPartitionRepairTask, maxSizeExtentMap map[uint64]*storage.ExtentInfo) (goodTinyExtents []uint64, badTinyExtents []uint64) {
	goodTinyExtents = make([]uint64, 0)
	badTinyExtents = make([]uint64, 0)
	for extentID, maxFileInfo := range maxSizeExtentMap {

		// TODO what does "isFix" mean? 已经被修复的需要被放回channel的， hasBeenRepaired = true
		isGoodExtent := true
		for index := 0; index < len(repairTasks); index++ {
			extentInfo, ok := repairTasks[index].extents[extentID]
			if !ok {
				continue
			}
			if extentInfo.Size < maxFileInfo.Size {
				fixExtent := &storage.ExtentInfo{Source: maxFileInfo.Source, FileID: extentID, Size: maxFileInfo.Size, Inode: maxFileInfo.Inode}
				repairTasks[index].ExtentsToBeRepaired = append(repairTasks[index].ExtentsToBeRepaired, fixExtent)
				log.LogInfof("action[generatorFixExtentSizeTasks] fixExtent(%v_%v) on Index(%v).", dp.partitionID, fixExtent, index)
				isGoodExtent = false
			}

			if maxFileInfo.Inode != 0 && extentInfo.Inode == 0 {
				fixExtent := &storage.ExtentInfo{Source: maxFileInfo.Source, FileID: extentID, Size: maxFileInfo.Size, Inode: maxFileInfo.Inode}
				repairTasks[index].ExtentsToBeRepaired = append(repairTasks[index].ExtentsToBeRepaired, fixExtent)
				log.LogInfof("action[generatorFixExtentSizeTasks] Modify Ino fixExtent(%v_%v).on Index(%v)", dp.partitionID, fixExtent, index)
			}
		}
		if storage.IsTinyExtent(extentID) {
			if isGoodExtent {
				goodTinyExtents = append(goodTinyExtents, extentID)
			} else {
				badTinyExtents = append(badTinyExtents, extentID)
			}
		}
	}
	return
}

func (dp *DataPartition) notifyFollower(wg *sync.WaitGroup, index int, members []*DataPartitionRepairTask) (err error) {
	p := repl.NewPacketToNotifyExtentRepair(dp.partitionID) //notify all follower to repairt task,send opnotifyRepair command
	var conn *net.TCPConn
	target := dp.replicas[index]
	p.Data, _ = json.Marshal(members[index])
	conn, err = gConnPool.GetConnect(target)
	defer func() {
		wg.Done()
		log.LogInfof(ActionNotifyFollowerRepair, fmt.Sprintf(" to (%v) task (%v) failed (%v)", target, string(p.Data), err))
	}()
	if err != nil {
		return err
	}
	p.Size = uint32(len(p.Data))
	if err = p.WriteToConn(conn); err != nil {
		gConnPool.PutConnect(conn, true)
		return err
	}
	if err = p.ReadFromConn(conn, proto.NoReadDeadlineTime); err != nil {
		gConnPool.PutConnect(conn, true)
		return err
	}
	gConnPool.PutConnect(conn, true)
	return err
}

// NotifyExtentRepair notify backup members to repair DataPartition extent
func (dp *DataPartition) NotifyExtentRepair(members []*DataPartitionRepairTask) (err error) {
	wg := new(sync.WaitGroup)
	for i := 1; i < len(members); i++ {
		wg.Add(1)
		go dp.notifyFollower(wg, i, members)
	}
	wg.Wait()
	return
}


// TODO it seems that there is no usage for the following function, correct?
// NotifyRaftFollowerToRepair notify raft follower to repair DataPartition extent*/
func (dp *DataPartition) NotifyRaftFollowerToRepair(repairTask *DataPartitionRepairTask) (err error) {
	var wg sync.WaitGroup

	for i := 0; i < len(dp.replicas); i++ {
		replicaAddr := strings.Split(dp.replicas[i], ":")
		if strings.TrimSpace(replicaAddr[0]) == LocalIP {
			continue // if the local one is the leader, then there is no need to send notification for repair
		}
		wg.Add(1)
		go func(index int) {
			defer wg.Done()
			p := repl.NewPacketToNotifyExtentRepair(dp.partitionID)
			var conn *net.TCPConn
			target := dp.replicas[index]
			conn, err = gConnPool.GetConnect(target)
			if err != nil {
				return
			}
			p.Data, err = json.Marshal(repairTask)
			p.Size = uint32(len(p.Data))
			err = p.WriteToConn(conn)
			if err != nil {
				gConnPool.PutConnect(conn, true)
				return
			}

			if err = p.ReadFromConn(conn, proto.NoReadDeadlineTime); err != nil {
				gConnPool.PutConnect(conn, true)
				return
			}
			gConnPool.PutConnect(conn, true)
		}(i)
	}
	wg.Wait()

	return
}

// DoStreamExtentFixRepair executed on follower node of data partition.
// It receive from leader notifyRepair command extent file repair.
func (dp *DataPartition) doStreamExtentFixRepair(wg *sync.WaitGroup, remoteExtentInfo *storage.ExtentInfo) {
	defer wg.Done()

	err := dp.streamRepairExtent(remoteExtentInfo)

	if err != nil {
		err = errors.Annotatef(err, "doStreamExtentFixRepair %v", dp.applyRepairKey(int(remoteExtentInfo.FileID)))
		localExtentInfo, opErr := dp.ExtentStore().Watermark(uint64(remoteExtentInfo.FileID), false)
		if opErr != nil {
			err = errors.Annotatef(err, opErr.Error())
		}
		err = errors.Annotatef(err, "partition(%v) remote(%v) local(%v)",
			dp.partitionID, remoteExtentInfo, localExtentInfo)
		log.LogErrorf("action[doStreamExtentFixRepair] err(%v).", err)
	}
}

func (dp *DataPartition) applyRepairKey(extentID int) (m string) {
	return fmt.Sprintf("ApplyRepairKey(%v_%v)", dp.ID(), extentID)
}

// The actual repair of an extent happens here.
func (dp *DataPartition) streamRepairExtent(remoteExtentInfo *storage.ExtentInfo) (err error) {
	store := dp.ExtentStore()
	if !store.HasExtent(remoteExtentInfo.FileID) {
		return
	}

	defer func() {
		store.Watermark(remoteExtentInfo.FileID, true)
	}()

	localExtentInfo, err := store.Watermark(remoteExtentInfo.FileID, true)
	if err != nil {
		return errors.Annotatef(err, "streamRepairExtent Watermark error")
	}

	// size difference between the local extent and the remote extent
	sizeDiff := remoteExtentInfo.Size - localExtentInfo.Size

	// create a new streaming read packet
	request := repl.NewExtentRepairReadPacket(dp.ID(), remoteExtentInfo.FileID, int(localExtentInfo.Size), int(sizeDiff))
	var conn *net.TCPConn

	conn, err = gConnPool.GetConnect(remoteExtentInfo.Source)
	if err != nil {
		return errors.Annotatef(err, "streamRepairExtent get conn from host[%v] error", remoteExtentInfo.Source)
	}
	defer gConnPool.PutConnect(conn, true)

	if err = request.WriteToConn(conn); err != nil {
		err = errors.Annotatef(err, "streamRepairExtent send streamRead to host[%v] error", remoteExtentInfo.Source)
		log.LogErrorf("action[streamRepairExtent] err[%v].", err)
		return
	}
	currFixOffset := localExtentInfo.Size
	for currFixOffset < remoteExtentInfo.Size {
		if currFixOffset >= remoteExtentInfo.Size {
			break
		}
		reply := repl.NewPacket()

		// read 64k streaming repair packet
		if err = reply.ReadFromConn(conn, proto.ReadDeadlineTime); err != nil {
			err = errors.Annotatef(err, "streamRepairExtent receive data error")
			log.LogErrorf("action[streamRepairExtent] err(%v).", err)
			return
		}

		if reply.ResultCode != proto.OpOk {
			err = errors.Annotatef(err, "streamRepairExtent receive opcode error(%v) ", string(reply.Data[:reply.Size]))
			log.LogErrorf("action[streamRepairExtent] err(%v).", err)
			return
		}

		if reply.ReqID != request.ReqID || reply.PartitionID != request.PartitionID ||
			reply.ExtentID != request.ExtentID || reply.Size == 0 || reply.ExtentOffset != int64(currFixOffset) {
			err = errors.Annotatef(err, "streamRepairExtent receive unavalid "+
				"request(%v) reply(%v)", request.GetUniqueLogId(), reply.GetUniqueLogId())
			log.LogErrorf("action[streamRepairExtent] err(%v).", err)
			return
		}

		log.LogInfof("action[streamRepairExtent] fix(%v_%v) start fix from (%v)"+
			" remoteSize(%v)localSize(%v) reply(%v).", dp.ID(), remoteExtentInfo.String(),
			remoteExtentInfo.Size, currFixOffset, reply.GetUniqueLogId())

		if reply.CRC != crc32.ChecksumIEEE(reply.Data[:reply.Size]) {
			err = fmt.Errorf("streamRepairExtent crc mismatch extent(%v_%v) start fix from (%v)"+
				" remoteSize(%v) localSize(%v) request(%v) reply(%v)", dp.ID(), remoteExtentInfo.String(),
				remoteExtentInfo.Source, remoteExtentInfo.Size, currFixOffset, request.GetUniqueLogId(), reply.GetUniqueLogId())
			log.LogErrorf("action[streamRepairExtent] err(%v).", err)
			return errors.Annotatef(err, "streamRepairExtent receive data error")
		}

		// write to the local extent file
		if storage.IsTinyExtent(uint64(localExtentInfo.FileID)) {
			err = store.TinyExtentRepairWrite(uint64(localExtentInfo.FileID), int64(currFixOffset), int64(reply.Size), reply.Data, reply.CRC)
		} else {
			err = store.Write(uint64(localExtentInfo.FileID), int64(currFixOffset), int64(reply.Size), reply.Data, reply.CRC)
		}
		if err != nil {
			err = errors.Annotatef(err, "streamRepairExtent repair data error")
			log.LogErrorf("action[streamRepairExtent] err(%v).", err)
			return
		}
		currFixOffset += uint64(reply.Size)
		if currFixOffset >= remoteExtentInfo.Size {
			break
		}

	}
	return

}<|MERGE_RESOLUTION|>--- conflicted
+++ resolved
@@ -180,15 +180,9 @@
 	extents = make([]*storage.ExtentInfo, 0)
 
 	if extentType == proto.NormalExtentType {
-<<<<<<< HEAD
-		extents, err = dp.extentStore.GetAllWatermarks(storage.GetStableExtentFilter())
-	} else {
-		extents, err = dp.extentStore.GetAllWatermarks(storage.GetStableTinyExtentFilter(tinyExtents))
-=======
 		extents, err = dp.extentStore.GetAllWatermarks(storage.NormalExtentFilter())
 	} else {
 		extents, err = dp.extentStore.GetAllWatermarks(storage.TinyExtentFilter(tinyExtents))
->>>>>>> 89190196
 	}
 	if err != nil {
 		err = errors.Annotatef(err, "getLocalExtentInfo extent DataPartition(%v) GetAllWaterMark", dp.partitionID)
@@ -273,25 +267,15 @@
 
 func (dp *DataPartition) badTinyExtents() (badTinyExtents []uint64) {
 	badTinyExtents = make([]uint64, 0)
-<<<<<<< HEAD
-	fixTinyExtents := MinFixTinyExtents
-=======
 	extentsToBeRepaired := MinFixTinyExtents
->>>>>>> 89190196
 	if dp.isFirstFixTinyExtents {
 		extentsToBeRepaired = storage.TinyExtentCount
 		dp.isFirstFixTinyExtents = false
 	}
 	if dp.extentStore.BadTinyExtentCnt() == 0 {
-<<<<<<< HEAD
-		fixTinyExtents = storage.TinyExtentCount
-	}
-	for i := 0; i < fixTinyExtents; i++ {
-=======
 		extentsToBeRepaired = storage.TinyExtentCount
 	}
 	for i := 0; i < extentsToBeRepaired; i++ {
->>>>>>> 89190196
 		extentID, err := dp.extentStore.GetBadTinyExtent()
 		if err != nil {
 			return
@@ -359,11 +343,7 @@
 		}
 		for index := 0; index < len(repairTasks); index++ {
 			repairTask := repairTasks[index]
-<<<<<<< HEAD
-			if _, ok := repairTask.extents[extentID]; !ok && extentInfo.Deleted == false {
-=======
 			if _, ok := repairTask.extents[extentID]; !ok && extentInfo.IsDeleted == false {
->>>>>>> 89190196
 				if extentInfo.Inode == 0 {
 					continue
 				}
