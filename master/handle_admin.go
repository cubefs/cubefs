--- conflicted
+++ resolved
@@ -14,13 +14,7 @@
 
 package master
 
-<<<<<<< HEAD
-
-/* TODO is handle_admin.go a good name ? */
-/* TODO double check the messages */
-=======
 /* TODO rename handle_admin.go */
->>>>>>> 89190196
 
 import (
 	"encoding/json"
@@ -42,7 +36,7 @@
 	LeaderAddr         string
 	CompactStatus      bool
 	DisableAutoAlloc   bool
-	Applied            uint64  // TODO what is Applied?
+	Applied            uint64
 	MaxDataPartitionID uint64
 	MaxMetaNodeID      uint64
 	MaxMetaPartitionID uint64
@@ -81,10 +75,6 @@
 	PartitionIDs []uint64
 }
 
-<<<<<<< HEAD
-// TODO explain "该阈值并不会被持久化且同步到其它master节点"
-=======
->>>>>>> 89190196
 // Set the threshold of the memory usage on each meta node.
 // If the memory usage reaches this threshold, them all the mata partition will be marked as readOnly.
 func (m *Server) setMetaNodeThreshold(w http.ResponseWriter, r *http.Request) {
@@ -234,9 +224,6 @@
 	return
 }
 
-
-// TODO see the following example of several layers of wrappers. good or bad?
-// TODO explain how the meta partition is created here
 func (m *Server) createMetaPartition(w http.ResponseWriter, r *http.Request) {
 	var (
 		volName string
@@ -249,12 +236,7 @@
 		goto errHandler
 	}
 
-<<<<<<< HEAD
-	// TODO explain
-	if err = m.cluster.updateUpperBoundOfInodeIds(volName, start); err != nil {
-=======
 	if err = m.cluster.updateInodeIdRange(volName, start); err != nil {
->>>>>>> 89190196
 		goto errHandler
 	}
 	m.sendOkReply(w, r, fmt.Sprint("create meta partition successfully"))
@@ -743,11 +725,7 @@
 	if metaNode, err = m.cluster.metaNode(offLineAddr); err != nil {
 		goto errHandler
 	}
-<<<<<<< HEAD
-	m.cluster.metaNodeOffLine(metaNode)
-=======
 	m.cluster.decommissionMetaNode(metaNode)
->>>>>>> 89190196
 	rstMsg = fmt.Sprintf("decommissionMetaNode metaNode [%v] has offline successfully", offLineAddr)
 	m.sendOkReply(w, r, rstMsg)
 	return
@@ -1107,13 +1085,8 @@
 	}
 
 	var value string
-<<<<<<< HEAD
-	if value = r.FormValue(startkey); value == "" {
-		err = keyNotFound(startkey)
-=======
 	if value = r.FormValue(startKey); value == "" {
 		err = keyNotFound(startKey)
->>>>>>> 89190196
 		return
 	}
 	start, err = strconv.ParseUint(value, 10, 64)
